#pragma once

#include "duckdb/common/file_system.hpp"
#include "duckdb/common/pair.hpp"
#include "duckdb/common/unordered_map.hpp"
#include "duckdb/common/case_insensitive_map.hpp"
#include "duckdb/main/client_data.hpp"
#include "http_metadata_cache.hpp"

namespace duckdb_httplib_openssl {
struct Response;
class Client;
} // namespace duckdb_httplib_openssl

namespace duckdb {

using HeaderMap = case_insensitive_map_t<string>;

// avoid including httplib in header
struct ResponseWrapper {
public:
	explicit ResponseWrapper(duckdb_httplib_openssl::Response &res, string &original_url);
	int code;
	string error;
	HeaderMap headers;
	string http_url;
	string body;
};

struct HTTPParams {

	static constexpr uint64_t DEFAULT_TIMEOUT = 30000; // 30 sec
	static constexpr uint64_t DEFAULT_RETRIES = 3;
	static constexpr uint64_t DEFAULT_RETRY_WAIT_MS = 100;
	static constexpr float DEFAULT_RETRY_BACKOFF = 4;
	static constexpr bool DEFAULT_FORCE_DOWNLOAD = false;

	uint64_t timeout;
	uint64_t retries;
	uint64_t retry_wait_ms;
	float retry_backoff;
	bool force_download;

	static HTTPParams ReadFrom(FileOpener *opener);
};

class HTTPFileHandle : public FileHandle {
public:
	HTTPFileHandle(FileSystem &fs, string path, uint8_t flags, const HTTPParams &params);
	~HTTPFileHandle() override;
	// This two-phase construction allows subclasses more flexible setup.
	virtual void Initialize(FileOpener *opener);

	// We keep an http client stored for connection reuse with keep-alive headers
	duckdb::unique_ptr<duckdb_httplib_openssl::Client> http_client;

	const HTTPParams http_params;

	// File handle info
	uint8_t flags;
	idx_t length;
	time_t last_modified;
	bool range_read = true;

	// Read info
	idx_t buffer_available;
	idx_t buffer_idx;
	idx_t file_offset;
	idx_t buffer_start;
	idx_t buffer_end;

	// Read buffer
	duckdb::unique_ptr<data_t[]> read_buffer;
	constexpr static idx_t READ_BUFFER_LEN = 1000000;

	HTTPState *state;

public:
	void Close() override {
	}

protected:
	virtual void InitializeClient();
};

class HTTPFileSystem : public FileSystem {
public:
	static duckdb::unique_ptr<duckdb_httplib_openssl::Client> GetClient(const HTTPParams &http_params,
	                                                                    const char *proto_host_port);
	static void ParseUrl(string &url, string &path_out, string &proto_host_port_out);
	duckdb::unique_ptr<FileHandle> OpenFile(const string &path, uint8_t flags, FileLockType lock = DEFAULT_LOCK,
	                                        FileCompressionType compression = DEFAULT_COMPRESSION,
	                                        FileOpener *opener = nullptr) final;

	vector<string> Glob(const string &path, FileOpener *opener = nullptr) override {
		return {path}; // FIXME
	}

	// HTTP Requests
	virtual duckdb::unique_ptr<ResponseWrapper> HeadRequest(FileHandle &handle, string url, HeaderMap header_map);
	// Get Request with range parameter that GETs exactly buffer_out_len bytes from the url
<<<<<<< HEAD
	virtual duckdb::unique_ptr<ResponseWrapper> GetRangeRequest(FileHandle &handle, string url, HeaderMap header_map,
	                                                            idx_t file_offset, char *buffer_out,
	                                                            idx_t buffer_out_len);
=======
	virtual unique_ptr<ResponseWrapper> GetRangeRequest(FileHandle &handle, string url, HeaderMap header_map,
	                                                    idx_t file_offset, char *buffer_out, idx_t buffer_out_len);
	// Get Request without a range (i.e., downloads full file)
	virtual unique_ptr<ResponseWrapper> GetRequest(FileHandle &handle, string url, HeaderMap header_map);
>>>>>>> 13af6484
	// Post Request that can handle variable sized responses without a content-length header (needed for s3 multipart)
	virtual duckdb::unique_ptr<ResponseWrapper> PostRequest(FileHandle &handle, string url, HeaderMap header_map,
	                                                        duckdb::unique_ptr<char[]> &buffer_out,
	                                                        idx_t &buffer_out_len, char *buffer_in, idx_t buffer_in_len,
	                                                        string params = "");
	virtual duckdb::unique_ptr<ResponseWrapper> PutRequest(FileHandle &handle, string url, HeaderMap header_map,
	                                                       char *buffer_in, idx_t buffer_in_len, string params = "");

	// FS methods
	void Read(FileHandle &handle, void *buffer, int64_t nr_bytes, idx_t location) override;
	int64_t Read(FileHandle &handle, void *buffer, int64_t nr_bytes) override;
	void Write(FileHandle &handle, void *buffer, int64_t nr_bytes, idx_t location) override;
	int64_t Write(FileHandle &handle, void *buffer, int64_t nr_bytes) override;
	void FileSync(FileHandle &handle) override;
	int64_t GetFileSize(FileHandle &handle) override;
	time_t GetLastModifiedTime(FileHandle &handle) override;
	bool FileExists(const string &filename) override;
	void Seek(FileHandle &handle, idx_t location) override;
	bool CanHandleFile(const string &fpath) override;
	bool CanSeek() override {
		return true;
	}
	bool OnDiskFile(FileHandle &handle) override {
		return false;
	}
	string GetName() const override {
		return "HTTPFileSystem";
	}

	static void Verify();

	// Global cache
	duckdb::unique_ptr<HTTPMetadataCache> global_metadata_cache;

protected:
	virtual duckdb::unique_ptr<HTTPFileHandle> CreateHandle(const string &path, uint8_t flags, FileLockType lock,
	                                                        FileCompressionType compression, FileOpener *opener);
};

} // namespace duckdb<|MERGE_RESOLUTION|>--- conflicted
+++ resolved
@@ -99,16 +99,10 @@
 	// HTTP Requests
 	virtual duckdb::unique_ptr<ResponseWrapper> HeadRequest(FileHandle &handle, string url, HeaderMap header_map);
 	// Get Request with range parameter that GETs exactly buffer_out_len bytes from the url
-<<<<<<< HEAD
 	virtual duckdb::unique_ptr<ResponseWrapper> GetRangeRequest(FileHandle &handle, string url, HeaderMap header_map,
-	                                                            idx_t file_offset, char *buffer_out,
-	                                                            idx_t buffer_out_len);
-=======
-	virtual unique_ptr<ResponseWrapper> GetRangeRequest(FileHandle &handle, string url, HeaderMap header_map,
 	                                                    idx_t file_offset, char *buffer_out, idx_t buffer_out_len);
 	// Get Request without a range (i.e., downloads full file)
-	virtual unique_ptr<ResponseWrapper> GetRequest(FileHandle &handle, string url, HeaderMap header_map);
->>>>>>> 13af6484
+	virtual duckdb::unique_ptr<ResponseWrapper> GetRequest(FileHandle &handle, string url, HeaderMap header_map);
 	// Post Request that can handle variable sized responses without a content-length header (needed for s3 multipart)
 	virtual duckdb::unique_ptr<ResponseWrapper> PostRequest(FileHandle &handle, string url, HeaderMap header_map,
 	                                                        duckdb::unique_ptr<char[]> &buffer_out,
